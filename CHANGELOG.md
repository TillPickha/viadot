--- conflicted
+++ resolved
@@ -6,11 +6,6 @@
 
 ## [Unreleased]
 ### Added
-<<<<<<< HEAD
-- C4C connection with url and report_url documentation
-
-### Fixed 
-=======
 - new source `SAPRFC` for connecting with SAP using the `pyRFC` library (requires pyrfc as well as the SAP NW RFC library that can be downloaded [here](https://support.sap.com/en/product/connectors/nwrfcsdk.html)
 - new source `DuckDB` for connecting with the `DuckDB` database
 - new task `SAPRFCToDF` for loading data from SAP to a pandas DataFrame
@@ -25,7 +20,6 @@
 
 ### Fixed
 - fixed an issue with duckdb calls seeing initial db snapshot instead of the updated state (#282)
->>>>>>> db4a8562
 - C4C connection with url and report_url optimization
 - column mapper in C4C source
 
