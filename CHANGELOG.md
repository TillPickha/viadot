--- conflicted
+++ resolved
@@ -6,11 +6,6 @@
 
 
 ## [Unreleased]
-<<<<<<< HEAD
-## Fixed
-- Fixed `get_flow_last_run_date()` incorrectly parsing the date
-- Fixed `MultipleFlows` when one flow is passed and when last flow fails.
-=======
 ### Added
 - Added `adls_file_name` in  `SupermetricsToADLS` and `SharepointToADLS` flows
 - Added `BigQueryToADLS` flow class which anables extract data from BigQuery.
@@ -18,12 +13,13 @@
 - Added `SalesforceUpsert` task
 - Added `SalesforceBulkUpsert` task
 - Added C4C secret handling to `CloudForCustomersReportToADLS` flow (`c4c_credentials_secret` parameter)
->>>>>>> c96ba052
 
 ### Fixed
 - Fixed `get_flow_last_run_date()` incorrectly parsing the date
 - Fixed C4C secret handling (tasks now correctly read the secret as the credentials, rather than assuming the secret is a container for credentials for all environments and trying to access specific key inside it). In other words, tasks now assume the secret holds credentials, rather than a dict of the form `{env: credentials, env2: credentials2}`
 - Fixed `utils.gen_bulk_insert_query_from_df()` failing with > 1000 rows due to INSERT clause limit by chunking the data into multiple INSERTs
+- Fixed `get_flow_last_run_date()` incorrectly parsing the date
+- Fixed `MultipleFlows` when one flow is passed and when last flow fails.
 
 ## [0.4.2] - 2022-04-08
 ### Added
