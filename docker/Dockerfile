FROM prefecthq/prefect:latest-python3.8


# Add user
RUN useradd --create-home viadot && \
    chown -R viadot /home/viadot && \
    usermod -aG sudo viadot && \
    find /usr/local/lib -type d -exec chmod 777 {} \; && \
    find /usr/local/bin -type d -exec chmod 777 {} \;

RUN groupadd docker && \
    usermod -aG docker viadot

# Release File Error
# https://stackoverflow.com/questions/63526272/release-file-is-not-valid-yet-docker
RUN echo "Acquire::Check-Valid-Until \"false\";\nAcquire::Check-Date \"false\";" | cat > /etc/apt/apt.conf.d/10no--check-valid-until

# System packages
RUN apt update && yes | apt install vim gcc unixodbc-dev build-essential curl python3-dev libboost-all-dev libpq-dev graphviz python3-gi sudo git
RUN apt remove python-cffi
RUN pip install --upgrade cffi

# ODBC
RUN curl https://packages.microsoft.com/keys/microsoft.asc | apt-key add - && \
    curl https://packages.microsoft.com/config/debian/10/prod.list > /etc/apt/sources.list.d/mssql-release.list && \
    apt update && \
    apt install libsqliteodbc && \
    ACCEPT_EULA=Y apt install -y msodbcsql17=17.8.1.1-1 && \
    ACCEPT_EULA=Y apt install -y mssql-tools && \
    echo 'export PATH="$PATH:/opt/mssql-tools/bin"' >> ~/.bashrc

COPY docker/odbcinst.ini /etc

<<<<<<< HEAD
=======
# Dynamically populate odbcinst with the downloaded version of MSSQL ODBC driver
# RUN VERSION=$(apt policy msodbcsql17 | grep -i installed | cut -d ":" -f 2 | sed -r 's/\s+//g') && \
#   sed 's/libmsodbcsql-17.8.so.1.1/libmsodbcsql-'"$VERSION"'/' /etc/odbcinst.ini | tee /etc/odbcinst.ini

>>>>>>> 0bb971bd
# Python env
WORKDIR /code
COPY requirements.txt /code/
RUN pip install --upgrade pip
RUN pip install -r requirements.txt

COPY . .
RUN pip install .

RUN rm -rf /code


# Workdir
ENV USER viadot
ENV HOME="/home/$USER"
WORKDIR ${HOME}

USER ${USER}



EXPOSE 8000<|MERGE_RESOLUTION|>--- conflicted
+++ resolved
@@ -20,7 +20,7 @@
 RUN apt remove python-cffi
 RUN pip install --upgrade cffi
 
-# ODBC
+# ODBC -- make sure to pin driver version as it's reflected in odbcinst.ini
 RUN curl https://packages.microsoft.com/keys/microsoft.asc | apt-key add - && \
     curl https://packages.microsoft.com/config/debian/10/prod.list > /etc/apt/sources.list.d/mssql-release.list && \
     apt update && \
@@ -31,13 +31,6 @@
 
 COPY docker/odbcinst.ini /etc
 
-<<<<<<< HEAD
-=======
-# Dynamically populate odbcinst with the downloaded version of MSSQL ODBC driver
-# RUN VERSION=$(apt policy msodbcsql17 | grep -i installed | cut -d ":" -f 2 | sed -r 's/\s+//g') && \
-#   sed 's/libmsodbcsql-17.8.so.1.1/libmsodbcsql-'"$VERSION"'/' /etc/odbcinst.ini | tee /etc/odbcinst.ini
-
->>>>>>> 0bb971bd
 # Python env
 WORKDIR /code
 COPY requirements.txt /code/
