on:
  push:
    branches:
      - "main"
      - "[0-9].[0-9]+.[0-9]+"
  pull_request:
    branches:
      - "main"
      - "[0-9].[0-9]+.[0-9]+"

env:
  IMAGE_NAME: viadot

jobs:
  build:
    runs-on: ubuntu-latest
    strategy:
      matrix:
        # 3.8+. 3.9 should be supported by late 2021.
        python-version: [3.8]

    steps:
      - uses: actions/checkout@v2
      - name: Set up Python ${{ matrix.python-version }}
        uses: actions/setup-python@v2
        with:
          python-version: ${{ matrix.python-version }}

      - name: Install dependencies
        run: |
          python -m pip install --upgrade pip
          python -m pip install flake8 black isort pytest
          if [ -f requirements.txt ]; then pip install -r requirements.txt; fi
          if [ -f requirements-dev.txt ]; then pip install -r requirements-dev.txt; fi
        continue-on-error: false

      - name: Lint with flake8
        if: always()
        run: |
          # stop the build if there are Python syntax errors or undefined names
          flake8 . --count --select=E9,F63,F7,F82 --show-source --statistics
          # exit-zero treats all errors as warnings. The GitHub editor is 127 chars wide
          flake8 . --count --exit-zero --max-complexity=10 --max-line-length=88 --statistics --ignore=E203

      - name: Format imports with isort
        if: always()
        run: isort --profile black .

      - name: Format with black
        id: blackCheck
        if: always()
        run: black --check .
        continue-on-error: true

      - name: Commit Black changes to the pull request
        if: ${{ always() && steps.blackCheck.outcome == 'failure' }}
        run: |
          git config --global user.name 'github-actions[bot]'
          git config --global user.email 'github-actions[bot]@users.noreply.github.com'
          git remote set-url origin https://x-access-token:${{ secrets.GITHUB_TOKEN }}@github.com/$GITHUB_REPOSITORY
          black .
          git checkout $GITHUB_HEAD_REF
          git commit -am "🎨 Format Python code with Black"
          git push

      - name: Test with pytest
        if: always()
        env:
          VIADOT_CONFIG_PATH: .config/credentials.json.template
        run: |
          pytest tests/unit

  publish_docs:
    needs: build
    runs-on: ubuntu-latest
    if: github.event_name == 'push'
    steps:
      - name: Checkout Master
        uses: actions/checkout@v2

      - name: Set up Python 3.7
        uses: actions/setup-python@v2
        with:
          python-version: 3.8

      - name: Install MkDocs
<<<<<<< HEAD
        run: pip install mkdocs-material
      - name: Install viadot
        run: pip install .
=======
        run: |
          python -m pip install --upgrade pip
          pip install mkdocs-material mkdocstrings

>>>>>>> feaf98e5
      - name: Publish docs to GitHub Pages
        run: |
          git pull
          pip install -r requirements.txt
          pip install -e .
          mkdocs gh-deploy --force

  publish_docker:
    needs: build
    runs-on: ubuntu-latest
    if: github.event_name == 'push'
    steps:
      - uses: actions/checkout@v2

      - name: Build image
        run: export DOCKER_BUILDKIT=1 && docker build . --file docker/Dockerfile --tag $IMAGE_NAME

      - name: Log into registry
        run: echo "${{ secrets.GITHUB_TOKEN }}" | docker login docker.pkg.github.com -u ${{ github.actor }} --password-stdin

      - name: Push image
        run: |
          IMAGE_ID=docker.pkg.github.com/${{ github.repository }}/$IMAGE_NAME
          # Change all uppercase to lowercase
          IMAGE_ID=$(echo $IMAGE_ID | tr '[A-Z]' '[a-z]')
          # Strip git ref prefix from version
          VERSION=$(echo "${{ github.ref }}" | sed -e 's,.*/\(.*\),\1,')

          # Use Docker `latest` tag convention
          [ "$VERSION" == "main" ] && VERSION=latest

          # Use Docker `dev` tag
          [[ "$VERSION" == [0-9].+([0-9]).+([0-9]) ]] && VERSION=dev
          # Strip "v" prefix from tag name
          [[ "${{ github.ref }}" == "refs/tags/"* ]] && VERSION=$(echo $VERSION | sed -e 's/^v//')
          echo IMAGE_ID=$IMAGE_ID
          echo VERSION=$VERSION
          docker tag $IMAGE_NAME $IMAGE_ID:$VERSION
          docker push $IMAGE_ID:$VERSION<|MERGE_RESOLUTION|>--- conflicted
+++ resolved
@@ -84,16 +84,10 @@
           python-version: 3.8
 
       - name: Install MkDocs
-<<<<<<< HEAD
-        run: pip install mkdocs-material
-      - name: Install viadot
-        run: pip install .
-=======
         run: |
           python -m pip install --upgrade pip
           pip install mkdocs-material mkdocstrings
 
->>>>>>> feaf98e5
       - name: Publish docs to GitHub Pages
         run: |
           git pull
